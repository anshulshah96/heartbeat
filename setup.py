#!/usr/bin/env python
# -*- coding: utf-8 -*-

# This file is part of Heartbeat: https://github.com/Storj/heartbeat
#
# The MIT License (MIT)
#
# Copyright (c) 2014 Paul Durivage, William T. James
#
# Permission is hereby granted, free of charge, to any person obtaining a copy
# of this software and associated documentation files (the "Software"), to deal
# in the Software without restriction, including without limitation the rights
# to use, copy, modify, merge, publish, distribute, sublicense, and/or sell
# copies of the Software, and to permit persons to whom the Software is
# furnished to do so, subject to the following conditions:
#
# The above copyright notice and this permission notice shall be included in
# all copies or substantial portions of the Software.
#
# THE SOFTWARE IS PROVIDED "AS IS", WITHOUT WARRANTY OF ANY KIND, EXPRESS OR
# IMPLIED, INCLUDING BUT NOT LIMITED TO THE WARRANTIES OF MERCHANTABILITY,
# FITNESS FOR A PARTICULAR PURPOSE AND NONINFRINGEMENT. IN NO EVENT SHALL THE
# AUTHORS OR COPYRIGHT HOLDERS BE LIABLE FOR ANY CLAIM, DAMAGES OR OTHER
# LIABILITY, WHETHER IN AN ACTION OF CONTRACT, TORT OR OTHERWISE, ARISING FROM,
# OUT OF OR IN CONNECTION WITH THE SOFTWARE OR THE USE OR OTHER DEALINGS IN THE
# SOFTWARE.

from setuptools import setup, Extension
from setuptools.command.build_ext import build_ext

from heartbeat import __version__

copt = {'mingw32': [],
        'unix': [],
        'msvc': ['/EHsc']}
lopt = {}
libs = {'mingw32': ['cryptopp'],
        'unix': ['cryptopp'],
        'msvc': ['cryptlib']}
        
class build_ext_subclass(build_ext):
    def build_extensions(self):
        c = self.compiler.compiler_type
        print("Compiling with "+c)
        if c in copt:
            for e in self.extensions:
                e.extra_compile_args = copt[c]
        if c in lopt:
            for e in self.extensions:
                e.extra_link_args = lopt[c]
        if c in libs:
            for e in self.extensions:
                e.libraries = libs[c]
        build_ext.build_extensions(self)

swpriv_sources = ['cxx/shacham_waters_private.cxx', 'cxx/SwPriv.cxx']
pycxx_sources = ['cxx/pycxx/Src/cxxsupport.cxx',
                 'cxx/pycxx/Src/cxx_extensions.cxx',
                 'cxx/pycxx/Src/cxxextensions.c',
                 'cxx/pycxx/Src/IndirectPythonInterface.cxx']

all_sources = swpriv_sources + pycxx_sources

swpriv = Extension('heartbeat.SwPriv',
                   define_macros=[('MAJOR_VERSION', '1'),
                                  ('MINOR_VERSION', '0')],
                   include_dirs=['cxx/pycxx','cxx'],
                   sources=all_sources)

setup(
<<<<<<< HEAD
    name='heartbeat',
    version=__version__,
=======
    name='storj-heartbeat',
    version=heartbeat.__version__,
>>>>>>> 695cefe9
    url='https://github.com/Storj/heartbeat',
    license='The MIT License',
    author='Storj Labs',
    author_email='info@storj.io',
    description='Python library for verifying existence of a file',
    install_requires=[
        'pycrypto >= 2.6.1',
    ],
    packages=['heartbeat', 'heartbeat.Merkle', 'heartbeat.OneHash', 'heartbeat.PySwPriv'],
    ext_modules=[swpriv],
    cmdclass={'build_ext': build_ext_subclass}
)<|MERGE_RESOLUTION|>--- conflicted
+++ resolved
@@ -28,7 +28,7 @@
 from setuptools import setup, Extension
 from setuptools.command.build_ext import build_ext
 
-from heartbeat import __version__
+import heartbeat
 
 copt = {'mingw32': [],
         'unix': [],
@@ -68,13 +68,8 @@
                    sources=all_sources)
 
 setup(
-<<<<<<< HEAD
-    name='heartbeat',
-    version=__version__,
-=======
     name='storj-heartbeat',
     version=heartbeat.__version__,
->>>>>>> 695cefe9
     url='https://github.com/Storj/heartbeat',
     license='The MIT License',
     author='Storj Labs',
