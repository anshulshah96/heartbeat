--- conflicted
+++ resolved
@@ -52,7 +52,6 @@
 # PyBuilder
 target/
 
-<<<<<<< HEAD
 # C++ autotools and binary object stuff
 config.h.in
 config.status
@@ -70,7 +69,6 @@
 stamp-h1
 *.exe
 aclocal.m4
-=======
+
 # PyCharm/Intellij
-.idea
->>>>>>> 4d1eb9a6
+.idea